--- conflicted
+++ resolved
@@ -233,244 +233,6 @@
         );
 }
 
-<<<<<<< HEAD
-/**
- * RELEASE
- */
-function release() {
-    const fetch = require('node-fetch');
-    const JSSoup = require('jssoup').default;
-
-    const archiver = require('archiver');
-    const extractZip = require('extract-zip');
-
-    const installersRoot = `installers`;
-    let messagePrefix = '-----';
-    const excluded = new Map([]);
-    return new Promise(async (coreResolve, coreReject) => {
-        const cTitle = chalk.green;
-        const cName = chalk.magenta;
-        const cLink = chalk.blue;
-        const cError = chalk.red;
-        if (!fs.existsSync(installersRoot)) {
-            fs.mkdirSync(installersRoot);
-        }
-
-        const distPath = path.resolve('./', distName);
-
-        // TODO: Re-write with error handling + separate releases per system?
-        const processed = new Set();
-        const processManifest = (href) => {
-            return new Promise((resolve, reject) => {
-                fetch(href)
-                    .then((res) => res.text())
-                    .then(async (body) => {
-                        const system = JSON.parse(body);
-                        const { download, name, title, version } = system;
-
-                        if (processed.has(name)) {
-                            logger.info(`${cError('Skipping duplicate')}: ${cTitle(title)}`);
-                            resolve();
-                            return;
-                        }
-                        if (excluded.has(name)) {
-                            logger.info(`${cError('Skipping excluded')}: ${cTitle(title)}`);
-                            resolve();
-                            return;
-                        }
-
-                        if (download && name && title && version) {
-                            logger.info(`${cLink(processed.size + 1)} - Found a system: ${cTitle(title)} (${cName(name)})`);
-
-                            const sourceZipPath = path.resolve(installersRoot, `${name}.zip`);
-                            const sourceZipStream = fs.createWriteStream(sourceZipPath);
-                            const sourceFolderPath = path.resolve(installersRoot, name);
-                            const destZipPath = path.resolve(installersRoot, `${name}_v${version}.zip`);
-                            fetch(download).then((res) => {
-                                res.body.pipe(sourceZipStream).on('finish', async () => {
-                                    await extractZip(sourceZipPath, { dir: sourceFolderPath });
-                                    await del(sourceZipPath);
-
-                                    if (findFile([installersRoot, sourceFolderPath], distName) !== undefined) {
-                                        await del(sourceFolderPath);
-
-                                        logger.info(`${cError('Skipping')} ${cTitle(title)}: PDFoundry is already installed.`);
-                                        excluded.set(name, `${title} [${name}] already includes PDFoundry as part of the system.`);
-                                        resolve();
-                                        return;
-                                    }
-
-                                    const system = findFile([installersRoot, sourceFolderPath], 'system.json');
-                                    const template = findFile([installersRoot, sourceFolderPath], 'template.json');
-                                    logger.info(`${cTitle(title)}'s ${cName('system.json')} is located at ${cLink(system)}`);
-                                    logger.info(`${cTitle(title)}'s ${cName('template.json')} is located at ${cLink(template)}`);
-
-                                    const installPath = path.resolve(system, '..');
-                                    await install({ type: '--folder', filepath: installPath });
-
-                                    logger.info(`Installed into ${cName('system.json')} and ${cName('template.json')}.`);
-
-                                    const destBundleStream = fs.createWriteStream(destZipPath);
-                                    const archive = archiver('zip', {
-                                        zlib: { level: 9 },
-                                    });
-
-                                    await archive.append(fs.createReadStream(system), {
-                                        name: 'system.json',
-                                    });
-                                    logger.info(`Wrote ${cName('system.json')} into archive.`);
-                                    await archive.append(fs.createReadStream(template), {
-                                        name: 'template.json',
-                                    });
-                                    logger.info(`Wrote ${cName('template.json')} into archive.`);
-                                    await archive.directory(distPath, distName);
-                                    logger.info(`Wrote ${cName(distName)} into archive.`);
-
-                                    await archive.pipe(destBundleStream);
-                                    await archive.finalize();
-                                    await del(sourceFolderPath);
-
-                                    logger.info(`Build complete for ${cTitle(title)} (${cName(name)})!`);
-                                    processed.add(name);
-                                    resolve();
-                                });
-                            });
-                        } else {
-                            logger.info(cError(`Invalid system at ${href}`));
-                            resolve();
-                        }
-                    });
-            });
-        };
-
-        fetch('https://foundryvtt.com/packages/systems')
-            .then((res) => res.text())
-            .then(async (body) => {
-                const soup = new JSSoup(body);
-                const anchors = new Set(soup.findAll('a'));
-
-                for (const anchor of anchors) {
-                    const ref = anchor.attrs.href.toLowerCase();
-                    if (ref.indexOf('.json') === -1) {
-                        continue;
-                    }
-
-                    if (ref.indexOf('github') >= 1) {
-                        logger.info(`Processing ${cTitle('GitHub')} repository ${cLink(ref)}`);
-                        logger.info('----------------------------------------');
-                        await processManifest(ref);
-                        logger.info('----------------------------------------');
-                    } else if (ref.includes('gitlab') >= 1) {
-                        logger.info(`Processing ${cTitle('GitLab')} repository ${cLink(ref)}`);
-                        logger.info('----------------------------------------');
-                        await processManifest(ref);
-                        logger.info('----------------------------------------');
-                    }
-                }
-
-                fs.writeFileSync('body', `${messagePrefix}\n${Array.from(excluded.values()).join('\n')}`);
-
-                coreResolve();
-            });
-    });
-}
-
-/**
- * INSTALL
- */
-async function install({ type, filepath, copyDist = false }) {
-    if (type === '--system') {
-        filepath = path.resolve(process.cwd(), '../..', 'systems', filepath);
-    } else if (type === '--folder') {
-        filepath = path.resolve(filepath);
-    } else {
-        throw new Error('Invalid type argument. Only system or folder are supported.');
-    }
-
-    if (!fs.existsSync(filepath)) {
-        throw new Error('Unable to find requested folder.');
-    }
-
-    const system = path.resolve(filepath, 'system.json');
-    const template = path.resolve(filepath, 'template.json');
-
-    if (!fs.existsSync(system)) {
-        throw new Error('Unable to find system.json.');
-    }
-    if (!fs.existsSync(template)) {
-        throw new Error('Unable to find template.json.');
-    }
-
-    // Copy pdfoundry-dist
-    if (copyDist) {
-        const sourcePath = `${path.resolve(process.cwd(), distName)}/**/*`;
-        const targetPath = path.resolve(filepath, distName);
-        if (fs.existsSync(targetPath)) {
-            await del(targetPath, { force: true });
-        }
-
-        gulp.src(sourcePath).pipe(gulp.dest(targetPath));
-    }
-
-    // <editor-fold desc="System">
-    const systemData = JSON.parse(fs.readFileSync(system).toString());
-    if (!systemData.hasOwnProperty('esmodules')) {
-        systemData['esmodules'] = [];
-    }
-
-    if (!systemData.esmodules.includes('pdfoundry-dist/bundle.js')) {
-        systemData.esmodules.push('pdfoundry-dist/bundle.js');
-    }
-
-    if (!systemData.socket) {
-        systemData.socket = true;
-    }
-    // </editor-fold>
-
-    // <editor-fold desc="Template">
-    const templateData = JSON.parse(fs.readFileSync(template).toString());
-    if (!templateData.hasOwnProperty('Item')) {
-        templateData['Item'] = {};
-    }
-
-    if (!templateData.Item.hasOwnProperty('types')) {
-        templateData.Item['types'] = [];
-    }
-    if (!templateData.Item.types.includes('PDFoundry_PDF')) {
-        templateData.Item.types.push('PDFoundry_PDF');
-    }
-
-    if (!templateData.Item.hasOwnProperty('PDFoundry_PDF')) {
-        templateData.Item['PDFoundry_PDF'] = {};
-    }
-
-    const properties = [
-        ['url', ''],
-        ['code', ''],
-        ['offset', 0],
-        ['cache', false],
-    ];
-
-    for (const [key, value] of properties) {
-        if (!templateData.Item.PDFoundry_PDF.hasOwnProperty(key)) {
-            templateData.Item.PDFoundry_PDF[key] = value;
-            continue;
-        }
-
-        if (!templateData.Item.PDFoundry_PDF[key] !== value) {
-            templateData.Item.PDFoundry_PDF[key] = value;
-        }
-    }
-    // </editor-fold>
-
-    fs.writeFileSync(system, JSON.stringify(systemData, null, 2));
-    fs.writeFileSync(template, JSON.stringify(templateData, null, 2));
-
-    return { systemData, templateData };
-}
-
-=======
->>>>>>> eb079e61
 exports.clean = cleanDist;
 exports.assets = copyAssets;
 exports.sass = buildSass;
