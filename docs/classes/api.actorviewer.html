--- conflicted
+++ resolved
@@ -160,11 +160,7 @@
 							<aside class="tsd-sources">
 								<p>Overrides <a href="api.fillableviewer.html">FillableViewer</a>.<a href="api.fillableviewer.html#constructor">constructor</a></p>
 								<ul>
-<<<<<<< HEAD
-									<li>Defined in <a href="https://github.com/Djphoenix719/PDFoundry/blob/781bce0/src/pdfoundry/viewer/ActorViewer.ts#L35">src/pdfoundry/viewer/ActorViewer.ts:35</a></li>
-=======
 									<li>Defined in <a href="https://github.com/Djphoenix719/PDFoundry/blob/5649887/src/pdfoundry/viewer/ActorViewer.ts#L35">src/pdfoundry/viewer/ActorViewer.ts:35</a></li>
->>>>>>> b4a3a003
 								</ul>
 							</aside>
 							<h4 class="tsd-parameters-title">Parameters</h4>
@@ -275,11 +271,7 @@
 							<aside class="tsd-sources">
 								<p>Inherited from <a href="api.fillableviewer.html">FillableViewer</a>.<a href="api.fillableviewer.html#entitytype">entityType</a></p>
 								<ul>
-<<<<<<< HEAD
-									<li>Defined in <a href="https://github.com/Djphoenix719/PDFoundry/blob/781bce0/src/pdfoundry/viewer/FillableViewer.ts#L92">src/pdfoundry/viewer/FillableViewer.ts:92</a></li>
-=======
 									<li>Defined in <a href="https://github.com/Djphoenix719/PDFoundry/blob/5649887/src/pdfoundry/viewer/FillableViewer.ts#L92">src/pdfoundry/viewer/FillableViewer.ts:92</a></li>
->>>>>>> b4a3a003
 								</ul>
 							</aside>
 							<h4 class="tsd-returns-title">Returns <span class="tsd-signature-type">"Actor"</span><span class="tsd-signature-symbol"> | </span><span class="tsd-signature-type">"Item"</span></h4>
@@ -321,11 +313,7 @@
 							<aside class="tsd-sources">
 								<p>Inherited from <a href="api.baseviewer.html">BaseViewer</a>.<a href="api.baseviewer.html#page">page</a></p>
 								<ul>
-<<<<<<< HEAD
-									<li>Defined in <a href="https://github.com/Djphoenix719/PDFoundry/blob/781bce0/src/pdfoundry/viewer/BaseViewer.ts#L122">src/pdfoundry/viewer/BaseViewer.ts:122</a></li>
-=======
 									<li>Defined in <a href="https://github.com/Djphoenix719/PDFoundry/blob/5649887/src/pdfoundry/viewer/BaseViewer.ts#L122">src/pdfoundry/viewer/BaseViewer.ts:122</a></li>
->>>>>>> b4a3a003
 								</ul>
 							</aside>
 							<div class="tsd-comment tsd-typography">
@@ -339,11 +327,7 @@
 							<aside class="tsd-sources">
 								<p>Inherited from <a href="api.baseviewer.html">BaseViewer</a>.<a href="api.baseviewer.html#page">page</a></p>
 								<ul>
-<<<<<<< HEAD
-									<li>Defined in <a href="https://github.com/Djphoenix719/PDFoundry/blob/781bce0/src/pdfoundry/viewer/BaseViewer.ts#L130">src/pdfoundry/viewer/BaseViewer.ts:130</a></li>
-=======
 									<li>Defined in <a href="https://github.com/Djphoenix719/PDFoundry/blob/5649887/src/pdfoundry/viewer/BaseViewer.ts#L130">src/pdfoundry/viewer/BaseViewer.ts:130</a></li>
->>>>>>> b4a3a003
 								</ul>
 							</aside>
 							<div class="tsd-comment tsd-typography">
@@ -444,11 +428,7 @@
 							<aside class="tsd-sources">
 								<p>Overrides <a href="api.baseviewer.html">BaseViewer</a>.<a href="api.baseviewer.html#title">title</a></p>
 								<ul>
-<<<<<<< HEAD
-									<li>Defined in <a href="https://github.com/Djphoenix719/PDFoundry/blob/781bce0/src/pdfoundry/viewer/ActorViewer.ts#L49">src/pdfoundry/viewer/ActorViewer.ts:49</a></li>
-=======
 									<li>Defined in <a href="https://github.com/Djphoenix719/PDFoundry/blob/5649887/src/pdfoundry/viewer/ActorViewer.ts#L49">src/pdfoundry/viewer/ActorViewer.ts:49</a></li>
->>>>>>> b4a3a003
 								</ul>
 							</aside>
 							<h4 class="tsd-returns-title">Returns <span class="tsd-signature-type">string</span></h4>
@@ -467,11 +447,7 @@
 								<p>Inherited from <a href="api.fillableviewer.html">FillableViewer</a>.<a href="api.fillableviewer.html#defaultoptions">defaultOptions</a></p>
 								<p>Overrides <a href="api.baseviewer.html">BaseViewer</a>.<a href="api.baseviewer.html#defaultoptions">defaultOptions</a></p>
 								<ul>
-<<<<<<< HEAD
-									<li>Defined in <a href="https://github.com/Djphoenix719/PDFoundry/blob/781bce0/src/pdfoundry/viewer/FillableViewer.ts#L27">src/pdfoundry/viewer/FillableViewer.ts:27</a></li>
-=======
 									<li>Defined in <a href="https://github.com/Djphoenix719/PDFoundry/blob/5649887/src/pdfoundry/viewer/FillableViewer.ts#L27">src/pdfoundry/viewer/FillableViewer.ts:27</a></li>
->>>>>>> b4a3a003
 								</ul>
 							</aside>
 							<h4 class="tsd-returns-title">Returns <span class="tsd-signature-type">ApplicationOptions</span></h4>
@@ -492,11 +468,7 @@
 							<aside class="tsd-sources">
 								<p>Inherited from <a href="api.baseviewer.html">BaseViewer</a>.<a href="api.baseviewer.html#off">off</a></p>
 								<ul>
-<<<<<<< HEAD
-									<li>Defined in <a href="https://github.com/Djphoenix719/PDFoundry/blob/781bce0/src/pdfoundry/viewer/BaseViewer.ts#L374">src/pdfoundry/viewer/BaseViewer.ts:374</a></li>
-=======
 									<li>Defined in <a href="https://github.com/Djphoenix719/PDFoundry/blob/5649887/src/pdfoundry/viewer/BaseViewer.ts#L374">src/pdfoundry/viewer/BaseViewer.ts:374</a></li>
->>>>>>> b4a3a003
 								</ul>
 							</aside>
 							<div class="tsd-comment tsd-typography">
@@ -528,11 +500,7 @@
 							<aside class="tsd-sources">
 								<p>Inherited from <a href="api.baseviewer.html">BaseViewer</a>.<a href="api.baseviewer.html#on">on</a></p>
 								<ul>
-<<<<<<< HEAD
-									<li>Defined in <a href="https://github.com/Djphoenix719/PDFoundry/blob/781bce0/src/pdfoundry/viewer/BaseViewer.ts#L364">src/pdfoundry/viewer/BaseViewer.ts:364</a></li>
-=======
 									<li>Defined in <a href="https://github.com/Djphoenix719/PDFoundry/blob/5649887/src/pdfoundry/viewer/BaseViewer.ts#L364">src/pdfoundry/viewer/BaseViewer.ts:364</a></li>
->>>>>>> b4a3a003
 								</ul>
 							</aside>
 							<div class="tsd-comment tsd-typography">
@@ -564,11 +532,7 @@
 							<aside class="tsd-sources">
 								<p>Inherited from <a href="api.baseviewer.html">BaseViewer</a>.<a href="api.baseviewer.html#once">once</a></p>
 								<ul>
-<<<<<<< HEAD
-									<li>Defined in <a href="https://github.com/Djphoenix719/PDFoundry/blob/781bce0/src/pdfoundry/viewer/BaseViewer.ts#L384">src/pdfoundry/viewer/BaseViewer.ts:384</a></li>
-=======
 									<li>Defined in <a href="https://github.com/Djphoenix719/PDFoundry/blob/5649887/src/pdfoundry/viewer/BaseViewer.ts#L384">src/pdfoundry/viewer/BaseViewer.ts:384</a></li>
->>>>>>> b4a3a003
 								</ul>
 							</aside>
 							<div class="tsd-comment tsd-typography">
@@ -604,11 +568,7 @@
 								<p>Inherited from <a href="api.fillableviewer.html">FillableViewer</a>.<a href="api.fillableviewer.html#close">close</a></p>
 								<p>Overrides <a href="api.baseviewer.html">BaseViewer</a>.<a href="api.baseviewer.html#close">close</a></p>
 								<ul>
-<<<<<<< HEAD
-									<li>Defined in <a href="https://github.com/Djphoenix719/PDFoundry/blob/781bce0/src/pdfoundry/viewer/FillableViewer.ts#L320">src/pdfoundry/viewer/FillableViewer.ts:320</a></li>
-=======
 									<li>Defined in <a href="https://github.com/Djphoenix719/PDFoundry/blob/5649887/src/pdfoundry/viewer/FillableViewer.ts#L320">src/pdfoundry/viewer/FillableViewer.ts:320</a></li>
->>>>>>> b4a3a003
 								</ul>
 							</aside>
 							<h4 class="tsd-returns-title">Returns <span class="tsd-signature-type">Promise</span><span class="tsd-signature-symbol">&lt;</span><span class="tsd-signature-type">any</span><span class="tsd-signature-symbol">&gt;</span></h4>
@@ -626,11 +586,7 @@
 							<aside class="tsd-sources">
 								<p>Inherited from <a href="api.baseviewer.html">BaseViewer</a>.<a href="api.baseviewer.html#download">download</a></p>
 								<ul>
-<<<<<<< HEAD
-									<li>Defined in <a href="https://github.com/Djphoenix719/PDFoundry/blob/781bce0/src/pdfoundry/viewer/BaseViewer.ts#L73">src/pdfoundry/viewer/BaseViewer.ts:73</a></li>
-=======
 									<li>Defined in <a href="https://github.com/Djphoenix719/PDFoundry/blob/5649887/src/pdfoundry/viewer/BaseViewer.ts#L73">src/pdfoundry/viewer/BaseViewer.ts:73</a></li>
->>>>>>> b4a3a003
 								</ul>
 							</aside>
 							<div class="tsd-comment tsd-typography">
@@ -654,11 +610,7 @@
 						<li class="tsd-description">
 							<aside class="tsd-sources">
 								<ul>
-<<<<<<< HEAD
-									<li>Defined in <a href="https://github.com/Djphoenix719/PDFoundry/blob/781bce0/src/pdfoundry/viewer/ActorViewer.ts#L56">src/pdfoundry/viewer/ActorViewer.ts:56</a></li>
-=======
 									<li>Defined in <a href="https://github.com/Djphoenix719/PDFoundry/blob/5649887/src/pdfoundry/viewer/ActorViewer.ts#L56">src/pdfoundry/viewer/ActorViewer.ts:56</a></li>
->>>>>>> b4a3a003
 								</ul>
 							</aside>
 							<div class="tsd-comment tsd-typography">
@@ -680,11 +632,7 @@
 						<li class="tsd-description">
 							<aside class="tsd-sources">
 								<ul>
-<<<<<<< HEAD
-									<li>Defined in <a href="https://github.com/Djphoenix719/PDFoundry/blob/781bce0/src/pdfoundry/viewer/ActorViewer.ts#L75">src/pdfoundry/viewer/ActorViewer.ts:75</a></li>
-=======
 									<li>Defined in <a href="https://github.com/Djphoenix719/PDFoundry/blob/5649887/src/pdfoundry/viewer/ActorViewer.ts#L75">src/pdfoundry/viewer/ActorViewer.ts:75</a></li>
->>>>>>> b4a3a003
 								</ul>
 							</aside>
 							<div class="tsd-comment tsd-typography">
@@ -757,11 +705,7 @@
 							<aside class="tsd-sources">
 								<p>Overrides <a href="api.baseviewer.html">BaseViewer</a>.<a href="api.baseviewer.html#open">open</a></p>
 								<ul>
-<<<<<<< HEAD
-									<li>Defined in <a href="https://github.com/Djphoenix719/PDFoundry/blob/781bce0/src/pdfoundry/viewer/ActorViewer.ts#L163">src/pdfoundry/viewer/ActorViewer.ts:163</a></li>
-=======
 									<li>Defined in <a href="https://github.com/Djphoenix719/PDFoundry/blob/5649887/src/pdfoundry/viewer/ActorViewer.ts#L163">src/pdfoundry/viewer/ActorViewer.ts:163</a></li>
->>>>>>> b4a3a003
 								</ul>
 							</aside>
 							<h4 class="tsd-parameters-title">Parameters</h4>
@@ -788,11 +732,7 @@
 							<aside class="tsd-sources">
 								<p>Inherited from <a href="api.fillableviewer.html">FillableViewer</a>.<a href="api.fillableviewer.html#refreshtitle">refreshTitle</a></p>
 								<ul>
-<<<<<<< HEAD
-									<li>Defined in <a href="https://github.com/Djphoenix719/PDFoundry/blob/781bce0/src/pdfoundry/viewer/FillableViewer.ts#L241">src/pdfoundry/viewer/FillableViewer.ts:241</a></li>
-=======
 									<li>Defined in <a href="https://github.com/Djphoenix719/PDFoundry/blob/5649887/src/pdfoundry/viewer/FillableViewer.ts#L241">src/pdfoundry/viewer/FillableViewer.ts:241</a></li>
->>>>>>> b4a3a003
 								</ul>
 							</aside>
 							<h4 class="tsd-returns-title">Returns <span class="tsd-signature-type">void</span></h4>
@@ -896,11 +836,7 @@
 						<li class="tsd-description">
 							<aside class="tsd-sources">
 								<ul>
-<<<<<<< HEAD
-									<li>Defined in <a href="https://github.com/Djphoenix719/PDFoundry/blob/781bce0/src/pdfoundry/viewer/ActorViewer.ts#L64">src/pdfoundry/viewer/ActorViewer.ts:64</a></li>
-=======
 									<li>Defined in <a href="https://github.com/Djphoenix719/PDFoundry/blob/5649887/src/pdfoundry/viewer/ActorViewer.ts#L64">src/pdfoundry/viewer/ActorViewer.ts:64</a></li>
->>>>>>> b4a3a003
 								</ul>
 							</aside>
 							<div class="tsd-comment tsd-typography">
