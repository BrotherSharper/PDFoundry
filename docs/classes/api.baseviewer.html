--- conflicted
+++ resolved
@@ -265,11 +265,7 @@
 						<li class="tsd-description">
 							<aside class="tsd-sources">
 								<ul>
-<<<<<<< HEAD
-									<li>Defined in <a href="https://github.com/Djphoenix719/PDFoundry/blob/781bce0/src/pdfoundry/viewer/BaseViewer.ts#L122">src/pdfoundry/viewer/BaseViewer.ts:122</a></li>
-=======
 									<li>Defined in <a href="https://github.com/Djphoenix719/PDFoundry/blob/5649887/src/pdfoundry/viewer/BaseViewer.ts#L122">src/pdfoundry/viewer/BaseViewer.ts:122</a></li>
->>>>>>> b4a3a003
 								</ul>
 							</aside>
 							<div class="tsd-comment tsd-typography">
@@ -282,11 +278,7 @@
 						<li class="tsd-description">
 							<aside class="tsd-sources">
 								<ul>
-<<<<<<< HEAD
-									<li>Defined in <a href="https://github.com/Djphoenix719/PDFoundry/blob/781bce0/src/pdfoundry/viewer/BaseViewer.ts#L130">src/pdfoundry/viewer/BaseViewer.ts:130</a></li>
-=======
 									<li>Defined in <a href="https://github.com/Djphoenix719/PDFoundry/blob/5649887/src/pdfoundry/viewer/BaseViewer.ts#L130">src/pdfoundry/viewer/BaseViewer.ts:130</a></li>
->>>>>>> b4a3a003
 								</ul>
 							</aside>
 							<div class="tsd-comment tsd-typography">
@@ -387,11 +379,7 @@
 							<aside class="tsd-sources">
 								<p>Overrides Application.title</p>
 								<ul>
-<<<<<<< HEAD
-									<li>Defined in <a href="https://github.com/Djphoenix719/PDFoundry/blob/781bce0/src/pdfoundry/viewer/BaseViewer.ts#L138">src/pdfoundry/viewer/BaseViewer.ts:138</a></li>
-=======
 									<li>Defined in <a href="https://github.com/Djphoenix719/PDFoundry/blob/5649887/src/pdfoundry/viewer/BaseViewer.ts#L138">src/pdfoundry/viewer/BaseViewer.ts:138</a></li>
->>>>>>> b4a3a003
 								</ul>
 							</aside>
 							<div class="tsd-comment tsd-typography">
@@ -418,11 +406,7 @@
 							<aside class="tsd-sources">
 								<p>Overrides Application.defaultOptions</p>
 								<ul>
-<<<<<<< HEAD
-									<li>Defined in <a href="https://github.com/Djphoenix719/PDFoundry/blob/781bce0/src/pdfoundry/viewer/BaseViewer.ts#L35">src/pdfoundry/viewer/BaseViewer.ts:35</a></li>
-=======
 									<li>Defined in <a href="https://github.com/Djphoenix719/PDFoundry/blob/5649887/src/pdfoundry/viewer/BaseViewer.ts#L35">src/pdfoundry/viewer/BaseViewer.ts:35</a></li>
->>>>>>> b4a3a003
 								</ul>
 							</aside>
 							<h4 class="tsd-returns-title">Returns <span class="tsd-signature-type">ApplicationOptions</span></h4>
@@ -442,11 +426,7 @@
 						<li class="tsd-description">
 							<aside class="tsd-sources">
 								<ul>
-<<<<<<< HEAD
-									<li>Defined in <a href="https://github.com/Djphoenix719/PDFoundry/blob/781bce0/src/pdfoundry/viewer/BaseViewer.ts#L374">src/pdfoundry/viewer/BaseViewer.ts:374</a></li>
-=======
 									<li>Defined in <a href="https://github.com/Djphoenix719/PDFoundry/blob/5649887/src/pdfoundry/viewer/BaseViewer.ts#L374">src/pdfoundry/viewer/BaseViewer.ts:374</a></li>
->>>>>>> b4a3a003
 								</ul>
 							</aside>
 							<div class="tsd-comment tsd-typography">
@@ -477,11 +457,7 @@
 						<li class="tsd-description">
 							<aside class="tsd-sources">
 								<ul>
-<<<<<<< HEAD
-									<li>Defined in <a href="https://github.com/Djphoenix719/PDFoundry/blob/781bce0/src/pdfoundry/viewer/BaseViewer.ts#L364">src/pdfoundry/viewer/BaseViewer.ts:364</a></li>
-=======
 									<li>Defined in <a href="https://github.com/Djphoenix719/PDFoundry/blob/5649887/src/pdfoundry/viewer/BaseViewer.ts#L364">src/pdfoundry/viewer/BaseViewer.ts:364</a></li>
->>>>>>> b4a3a003
 								</ul>
 							</aside>
 							<div class="tsd-comment tsd-typography">
@@ -512,11 +488,7 @@
 						<li class="tsd-description">
 							<aside class="tsd-sources">
 								<ul>
-<<<<<<< HEAD
-									<li>Defined in <a href="https://github.com/Djphoenix719/PDFoundry/blob/781bce0/src/pdfoundry/viewer/BaseViewer.ts#L384">src/pdfoundry/viewer/BaseViewer.ts:384</a></li>
-=======
 									<li>Defined in <a href="https://github.com/Djphoenix719/PDFoundry/blob/5649887/src/pdfoundry/viewer/BaseViewer.ts#L384">src/pdfoundry/viewer/BaseViewer.ts:384</a></li>
->>>>>>> b4a3a003
 								</ul>
 							</aside>
 							<div class="tsd-comment tsd-typography">
@@ -551,11 +523,7 @@
 							<aside class="tsd-sources">
 								<p>Overrides Application.close</p>
 								<ul>
-<<<<<<< HEAD
-									<li>Defined in <a href="https://github.com/Djphoenix719/PDFoundry/blob/781bce0/src/pdfoundry/viewer/BaseViewer.ts#L248">src/pdfoundry/viewer/BaseViewer.ts:248</a></li>
-=======
 									<li>Defined in <a href="https://github.com/Djphoenix719/PDFoundry/blob/5649887/src/pdfoundry/viewer/BaseViewer.ts#L248">src/pdfoundry/viewer/BaseViewer.ts:248</a></li>
->>>>>>> b4a3a003
 								</ul>
 							</aside>
 							<div class="tsd-comment tsd-typography">
@@ -578,11 +546,7 @@
 						<li class="tsd-description">
 							<aside class="tsd-sources">
 								<ul>
-<<<<<<< HEAD
-									<li>Defined in <a href="https://github.com/Djphoenix719/PDFoundry/blob/781bce0/src/pdfoundry/viewer/BaseViewer.ts#L73">src/pdfoundry/viewer/BaseViewer.ts:73</a></li>
-=======
 									<li>Defined in <a href="https://github.com/Djphoenix719/PDFoundry/blob/5649887/src/pdfoundry/viewer/BaseViewer.ts#L73">src/pdfoundry/viewer/BaseViewer.ts:73</a></li>
->>>>>>> b4a3a003
 								</ul>
 							</aside>
 							<div class="tsd-comment tsd-typography">
@@ -656,11 +620,7 @@
 						<li class="tsd-description">
 							<aside class="tsd-sources">
 								<ul>
-<<<<<<< HEAD
-									<li>Defined in <a href="https://github.com/Djphoenix719/PDFoundry/blob/781bce0/src/pdfoundry/viewer/BaseViewer.ts#L94">src/pdfoundry/viewer/BaseViewer.ts:94</a></li>
-=======
 									<li>Defined in <a href="https://github.com/Djphoenix719/PDFoundry/blob/5649887/src/pdfoundry/viewer/BaseViewer.ts#L94">src/pdfoundry/viewer/BaseViewer.ts:94</a></li>
->>>>>>> b4a3a003
 								</ul>
 							</aside>
 							<div class="tsd-comment tsd-typography">
